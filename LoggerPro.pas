--- conflicted
+++ resolved
@@ -879,7 +879,6 @@
   inherited Create(true);
 end;
 
-<<<<<<< HEAD
 { TLoggerProInterfacedObject }
 
 function TLoggerProInterfacedObject._AddRef: Integer;
@@ -893,6 +892,3 @@
 end;
 
 end.
-=======
-end.
->>>>>>> 48b88df0
